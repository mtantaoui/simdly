[package]
name = "simdly"
<<<<<<< HEAD
version = "0.1.6"
=======
version = "0.1.7"
>>>>>>> b918c3f5
edition = "2021"

authors = ["Mahdi Tantaoui <mohamedalmahdi.tantaoui@gmail.com>"]
description = " 🚀 High-performance Rust library leveraging SIMD and Rayon for fast computations."
rust-version = "1.77"
license = "MIT"
repository = "https://github.com/mtantaoui/simdly"
documentation = "https://docs.rs/simdly/"
readme = "README.md"
keywords = ["math", "SIMD", "functions", "performance",  "Numerical"]

[package.metadata.docs.rs]
# Enable all features for documentation
all-features = true
# Set target for documentation builds to include both x86_64 and aarch64 docs
targets = ["x86_64-unknown-linux-gnu", "aarch64-unknown-linux-gnu"]
# Enable cfg options for conditional compilation docs
rustdoc-args = ["--cfg", "docsrs", "--cfg", "avx2", "--cfg", "neon"]


[profile.release]
lto = "fat" 
codegen-units = 1

[dependencies]
rayon = "1.10.0"


[[bench]]
name = "addition"
harness = false

[[bench]]
name = "cos"
harness = false

[[bench]]
name = "eq"
harness = false

# SIMD Math Function Benchmarks

[[bench]]
name = "abs"
harness = false

[[bench]]
name = "sin"
harness = false

[[bench]]
name = "tan"
harness = false

[[bench]]
name = "sqrt"
harness = false

[[bench]]
name = "exp"
harness = false

[[bench]]
name = "ln"
harness = false

[[bench]]
name = "asin"
harness = false

[[bench]]
name = "acos"
harness = false

[[bench]]
name = "atan"
harness = false

[[bench]]
name = "atan2"
harness = false

[[bench]]
name = "cbrt"
harness = false

[[bench]]
name = "floor"
harness = false

[[bench]]
name = "ceil"
harness = false

[[bench]]
name = "pow"
harness = false

[[bench]]
name = "hypot"
harness = false

[[bench]]
name = "hypot3"
harness = false

[[bench]]
name = "hypot4"
harness = false

[dev-dependencies]
criterion = { version = "0.5.1", default-features = true, features=["default", "plotters"]}
ndarray = "0.16.1"
rand = "0.9.2"<|MERGE_RESOLUTION|>--- conflicted
+++ resolved
@@ -1,10 +1,6 @@
 [package]
 name = "simdly"
-<<<<<<< HEAD
-version = "0.1.6"
-=======
 version = "0.1.7"
->>>>>>> b918c3f5
 edition = "2021"
 
 authors = ["Mahdi Tantaoui <mohamedalmahdi.tantaoui@gmail.com>"]
