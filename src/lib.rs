--- conflicted
+++ resolved
@@ -27,43 +27,6 @@
 //! The library provides traits for SIMD operations that automatically detect and use
 //! the best available instruction set on the target CPU.
 //!
-<<<<<<< HEAD
-//! ### AVX2 Example (x86/x86_64)
-//!
-//! ```rust,ignore
-//! #[cfg(target_arch = "x86_64")]
-//! {
-//!     use simdly::simd::avx2::math::{_mm256_sin_ps, _mm256_hypot_ps};
-//!     use std::arch::x86_64::_mm256_set1_ps;
-//!
-//!     // 8 parallel sine calculations
-//!     let input = _mm256_set1_ps(1.0);
-//!     let result = unsafe { _mm256_sin_ps(input) };
-//!
-//!     // 2D Euclidean distance for 8 point pairs
-//!     let x = _mm256_set1_ps(3.0);
-//!     let y = _mm256_set1_ps(4.0);
-//!     let distance = unsafe { _mm256_hypot_ps(x, y) }; // sqrt(3² + 4²) = 5.0
-//! }
-//! ```
-//!
-//! ### NEON Example (ARM/AArch64)
-//!
-//! ```rust,ignore
-//! #[cfg(target_arch = "aarch64")]
-//! {
-//!     use simdly::simd::neon::math::{vsinq_f32, vhypotq_f32};
-//!     use std::arch::aarch64::vdupq_n_f32;
-//!
-//!     // 4 parallel sine calculations
-//!     let input = vdupq_n_f32(1.0);
-//!     let result = unsafe { vsinq_f32(input) };
-//!
-//!     // 2D Euclidean distance for 4 point pairs
-//!     let x = vdupq_n_f32(3.0);
-//!     let y = vdupq_n_f32(4.0);
-//!     let distance = unsafe { vhypotq_f32(x, y) }; // sqrt(3² + 4²) = 5.0
-=======
 //! ### High-Level SIMD Usage
 //!
 //! ```rust,no_run
@@ -129,7 +92,6 @@
 //!     let data = [1.0, 2.0, 3.0, 4.0];
 //!     let vec = F32x4::from(data.as_slice());
 //!     let result = vec.sin(); // 4 parallel sine calculations
->>>>>>> b918c3f5
 //! }
 //! ```
 //!
