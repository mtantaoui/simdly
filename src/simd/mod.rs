--- conflicted
+++ resolved
@@ -24,12 +24,9 @@
 
 #[cfg(neon)]
 pub mod neon;
-<<<<<<< HEAD
-=======
 
 pub mod slice;
 
->>>>>>> b918c3f5
 /// Trait for checking memory alignment requirements.
 ///
 /// Different SIMD instruction sets have different alignment requirements for
