--- conflicted
+++ resolved
@@ -47,10 +47,6 @@
 pub mod f32x8;
 
 #[allow(clippy::excessive_precision, clippy::empty_line_after_doc_comments)]
-<<<<<<< HEAD
-pub mod math;
-=======
 pub mod math;
 
-pub mod slice;
->>>>>>> b918c3f5
+pub mod slice;